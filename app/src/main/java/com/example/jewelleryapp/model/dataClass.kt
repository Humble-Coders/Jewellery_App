--- conflicted
+++ resolved
@@ -15,7 +15,6 @@
     val currency: String = "Rs",
     val imageUrl: String,
     val isFavorite: Boolean = false,
-<<<<<<< HEAD
     val material: String = "",
     val stone: String = "",
     val clarity: String = "",
@@ -24,9 +23,7 @@
     val material_id: String? = null,
     val material_type : String? = null,
     val description: String = ""
-=======
     val category: String = ""
->>>>>>> 8d6e5bee
 )
 
 data class Collection(
